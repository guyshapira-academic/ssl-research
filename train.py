--- conflicted
+++ resolved
@@ -69,11 +69,7 @@
     )
 
     validation_ncc_loader = DataLoader(
-<<<<<<< HEAD
-        validation_dataset,
-=======
         validation_ncc_dataset,
->>>>>>> fcc13873
         batch_size=cfg.training.batch_size,
         num_workers=cfg.training.num_workers,
         pin_memory=True,
